--- conflicted
+++ resolved
@@ -72,11 +72,7 @@
     # pylint: disable=r0913,r0914
     def __init__(self, SPData,
                  scattering_lengths=None, cell_is_primitive=None,
-<<<<<<< HEAD
                  sort=True, hall=None, parallel=False, **kwds):
-=======
-                 hall=None, parallel=False, **kwds):
->>>>>>> dd80405b
         """Initialize a new BrEu object from an existing Euphonic object."""
         if not isinstance(SPData, InterpolationData):
             msg = "Unexpected data type {}, expect failures."
@@ -105,11 +101,7 @@
         freq = self.data._freqs    # (n_pt, n_br) # can this be replaced by _reduced_freqs?
         vecs = self.data.eigenvecs # (n_pt, n_br, n_io, 3) # can this be replaced by _reduced_eigenvecs?
         vecs = degenerate_check(grid_q, freq, vecs)
-<<<<<<< HEAD
         self.sort_branches(sort, freq, vecs)
-=======
-        self.sort_branches(freq, vecs)
->>>>>>> dd80405b
         self.parallel = parallel
 
     def _fill_grid(self, freq, vecs):
@@ -148,11 +140,8 @@
         # so [1,0,0,0] ≡ (1,) and [0,n_ions*3,0,3] ≡ (0,3*n_io,0,3)
         self.grid.fill(freq, (1,), self.brspgl.orthogonal_to_conventional_eigenvectors(vecs), (0,3*n_io,0,3))
 
-<<<<<<< HEAD
+
     def sort_branches(self, sort, frqs, vecs, energy_weight=1.0, eigenvector_weight=1.0, weight_function=0):
-=======
-    def sort_branches(self, frqs, vecs, energy_weight=1.0, eigenvector_weight=1.0, weight_function=0):
->>>>>>> dd80405b
         """Sort the phonon branches stored at all mapped grip points.
 
         By comparing the difference in phonon branch energy and the angle
@@ -171,7 +160,6 @@
         The weights are both one by default but can be modified as necessary.
         """
         self._fill_grid(frqs, vecs)
-<<<<<<< HEAD
         if sort:
             # The input to sort_perm indicates what weight should be given to
             # each part of the resultant cost matrix. In this case, each phonon
@@ -190,25 +178,6 @@
             # # The gridded eigenvectors are (n_pt, n_br, n_io, 3)
             # vecs = np.array([x[y,:,:] for (x, y) in zip(self.grid.vectors, perm)])
             self._fill_grid(frqs, vecs)
-=======
-        # The input to sort_perm indicates what weight should be given to
-        # each part of the resultant cost matrix. In this case, each phonon
-        # branch consists of one energy, n_ions three-vectors, and no matrix;
-        # perm = self.grid.centre_sort_perm(
-        perm = self.grid.multi_sort_perm(
-            scalar_cost_weight=energy_weight,
-            vector_cost_weight=eigenvector_weight,
-            matrix_cost_weight=0,
-            vector_weight_function=weight_function)
-        # use the permutations to sort the eigenvalues and vectors
-        frqs = np.array([x[y] for (x, y) in zip(frqs, perm)])
-        vecs = np.array([x[y,:,:] for (x,y) in zip(vecs, perm)])
-        # # The gridded frequencies are (n_pt, n_br, 1)
-        # frqs = np.array([x[y,:] for (x, y) in zip(self.grid.values, perm)])
-        # # The gridded eigenvectors are (n_pt, n_br, n_io, 3)
-        # vecs = np.array([x[y,:,:] for (x, y) in zip(self.grid.vectors, perm)])
-        self._fill_grid(frqs, vecs)
->>>>>>> dd80405b
         return frqs, vecs
 
     # pylint: disable=c0103,w0613,no-member
@@ -315,11 +284,8 @@
             sf : (n_qpts, n_branches) float ndarray
                 The structure factor for each q-point and phonon branch
             """
-<<<<<<< HEAD
             sl = [self.scattering_lengths[x] for x in self.data.ion_type]
-=======
-            sl = [self.scattering_lengths[x] for x in self.ion_type]
->>>>>>> dd80405b
+
 
             freqs = self.data._freqs # abuse Euphonic to get the right units
             ion_mass = self.data._ion_mass # ditto
@@ -330,11 +296,8 @@
 
             # Calculate the exponential factor for all ions and q-points
             # ion_r in fractional coords, so Qdotr = 2pi*qh*rx + 2pi*qk*ry...
-<<<<<<< HEAD
             exp_factor = np.exp(1J*2*np.pi*np.einsum('ij,kj->ik',
-=======
-            exp_factor = np.exp(1J*2*math.pi*np.einsum('ij,kj->ik',
->>>>>>> dd80405b
+
                                                        self.data.qpts, self.data.ion_r))
 
             # brille prefers eigenvectors in units of the lattice, so we don't need
@@ -342,19 +305,12 @@
 
             # Calculate dot product of Q and eigenvectors for all branches, ions
             # and q-points
-<<<<<<< HEAD
             eigenv_dot_q = np.einsum('ijkl,il->ijk', np.conj(self.data.eigenvecs), self.data.qpts)
 
             # Calculate Debye-Waller factors
             if dw_data:
                 if dw_data.n_ions != self.data.n_ions:
-=======
-            eigenv_dot_q = np.einsum('ijkl,il->ijk', np.conj(self.eigenvecs), self.data.qpts)
-
-            # Calculate Debye-Waller factors
-            if dw_data:
-                if dw_data.n_ions != self.n_ions:
->>>>>>> dd80405b
+
                     raise Exception((
                         'The Data object used as dw_data is not compatible with the'
                         ' object that calculate_structure_factor has been called on'
