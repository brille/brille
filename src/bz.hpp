/* This file is part of brille.

Copyright © 2019,2020 Greg Tucker <greg.tucker@stfc.ac.uk>

brille is free software: you can redistribute it and/or modify it under the
terms of the GNU Affero General Public License as published by the Free
Software Foundation, either version 3 of the License, or (at your option)
any later version.

brille is distributed in the hope that it will be useful, but
WITHOUT ANY WARRANTY; without even the implied warranty of MERCHANTABILITY
or FITNESS FOR A PARTICULAR PURPOSE.
See the GNU Affero General Public License for more details.

You should have received a copy of the GNU Affero General Public License
along with brille. If not, see <https://www.gnu.org/licenses/>.            */
#ifndef BRILLE_BZ_CLASS_H_
#define BRILLE_BZ_CLASS_H_
/*! \file
    \author Greg Tucker
    \brief Defines a Brillouin zone class
*/
#include <omp.h>
#include "neighbours.hpp"
#include "transform.hpp"
#include "polyhedron.hpp"
#include "phonon.hpp"
// #include "approx.hpp"
namespace brille {

/*! \brief An object to hold information about the first Brillouin zone of a Reciprocal lattice

  The BrillouinZone object is created from a Reciprocal lattice and if that
  lattice is not a primitive type the object contains the primitive lattice as
  well.
  By looking for intersections between three (primitive) reciprocal planes, the
  class object identifies the minimal subset of vertices that define the first
  Brillouin zone as well as keeping track of the planes which contributed to
  each vertex and the plane reciprocal vectors themselves.
*/
class BrillouinZone {
  Reciprocal lattice;               //!< The primitive reciprocal lattice
  Reciprocal outerlattice;          //!< The lattice passed in at construction
  Polyhedron polyhedron; //!< The vertices, facet normals, and relation information defining the first Brillouin zone polyhedron
  Polyhedron ir_polyhedron; //!< The vertices, facet normals, facet points, and relation information defining the irreducible first Bz polyhedron
  bArray<double> ir_wedge_normals; //!< The normals of the irreducible reciprocal space wedge planes.
  bool time_reversal; //!< A flag to indicate if time reversal symmetry should be included with pointgroup operations
  bool has_inversion; //!< A computed flag indicating if the pointgroup has space inversion symmetry or if time reversal symmetry has been requested
  bool is_primitive; //!< A computed flag indicating if the primitive version of a conventional lattice is in use
  bool no_ir_mirroring;
public:
  /*! \brief Construct a Brillouin zone object

  \param lat A `Reciprocal` lattice
  \param toprim A flag to indicate if the primtive lattice should be used
  \param extent An integer to control how-far the vertex-finding algorithm should
                search in τ-index. The default indicates that (̄1̄1̄1),
                (̄1̄10), (̄1̄11), (̄10̄1), ..., (111) are included.
  \param tr controls whether time reversal symmetry should be added if absent
  \param wedge_search controls whether and attempt is made to find the
                      irreducible reciprocal space wedge and, therefore, the
                      irreducible Brillouin zone.
  */
  BrillouinZone(const Reciprocal& lat,
                const bool toprim=true,
                const int extent=1,
                const bool tr=false,
                const bool wedge_search=true
               ):
  lattice(toprim ? lat.primitive() : lat), outerlattice(lat), time_reversal(tr)
  {
    profile_update("Start of BrillouinZone construction");
    this->is_primitive = !(this->lattice.issame(this->outerlattice));
    this->has_inversion = this->time_reversal || lat.has_space_inversion();
    this->no_ir_mirroring = true;
    double old_volume = -1.0, new_volume=0.0;
    int test_extent = extent-1;
    // initial test_extent based on spacegroup or pointgroup?
    while (!brille::approx::scalar(new_volume, old_volume)){
      old_volume = new_volume;
      this->voro_search(++test_extent);
      new_volume = this->polyhedron.get_volume();
    }
    // fallback in case voro_search fails for some reason?!?
    if (brille::approx::scalar(new_volume, 0.)){
      throw std::runtime_error("voro_search failed to produce a non-null first Brillouin zone.");
    } else {
      verbose_update("New polyhedron volume ", this->polyhedron.get_volume());
      verbose_update("First Brillouin zone found using extent ",test_extent,", a ",this->polyhedron.string_repr());
    }
    // in case we've been asked to perform a wedge search for, e.g., P1 or P-1,
    // set the irreducible wedge now as the search will do nothing.
    this->ir_polyhedron = this->polyhedron;
    if (wedge_search){
      bool success = this->wedge_brute_force()
                  || this->wedge_brute_force(false,false) // no special 2-fold or mirror handling
                  || this->wedge_brute_force(false,true) // no special 2-fold handling (but special mirror handling)
                  || this->wedge_brute_force(true, false) // no special mirror handling (maybe not useful)
                  || this->wedge_brute_force(true, true, false) // last ditch effort, handle non order(2) operations in decreasing order
                  || this->wedge_brute_force(true, false, true, false)
                  ;
      // other combinations of special_2_folds, special_mirrors,
      // and sort_by_length are possible but not necessarily useful.
      if (!success)
        throw std::runtime_error("Failed to find an irreducible Brillouin zone.");
    }
    profile_update("  End of BrillouinZone construction");
  }
  /*! \brief Decide if the held 'irreducible' Brillouin zone polyhedron must be mirrored

  The wedge searching algorithm may result in a polyhedron which is only half
  the volume of the true irreducible Brillouin zone. This is most likely to
  occur if the spacegroup has inversion symmetry and/or the Brillouin zone is to
  include time reversal symmetry.
  In the case where this is true we can regain *an* irreducible Brillouin zone
  by finding the union of the polyhedron and its inverse, however, this union is
  unlikely to be convex which will cause problems for other algorthims.

  The solution employed here finds the union of the polyhedron and each of the
  pointgroup operated mirrored polyhedra then selects the union with the fewest
  unique vertices as most-likely-to-be convex. If the selected union polyhedron
  has the same volume as the irreducible Brillouin zone it replaces the
  polyhedron stored in this object.
  */
  void check_if_mirroring_needed(void){
    this->no_ir_mirroring = true;
    if (!this->has_inversion){
      PointSymmetry ps = this->outerlattice.get_pointgroup_symmetry(this->time_reversal?1:0);
      double goal = this->polyhedron.get_volume() / static_cast<double>(ps.size());
      double found = this->ir_polyhedron.get_volume();
      if (brille::approx::scalar(goal, 2.0*found)){
        /*The current Polyhedron at this->ir_polyhedron has half the anticipated
        volume. We can 'fix' this the easy way by mirroring the Polyhedron and
        gluing it onto the current version; the resultant polyhedron will come
        to a point at (0,0,0) and will not be convex. Instead, try to be clever
        and look for a convex combination of the found polyhedron and its
        mirror with one of the pointgroup operations applied:*/
        std::vector<Polyhedron> all_unions;
        Polyhedron mirrored = this->ir_polyhedron.mirror();
        for (auto & r: ps.getall())
          all_unions.push_back(this->ir_polyhedron + mirrored.rotate(r));
        // The combination of a polyhedron and its rotated inverse which has
        // the least number of vertices is (hopefully) convex.
        auto min_vert_union = std::min_element(
          all_unions.begin(),all_unions.end(),
          [](const Polyhedron & a, const Polyhedron & b){
            return a.num_vertices() < b.num_vertices();
          }
        );
        // Polyhedron::operator+() needs to be fixed. As of now it does not look
        // for extraneous faces (like internal faces which are coplanar and
        // pointing in opposite directions) or coplanar external faces which
        // share an edge. Until this is fixed cross our fingers and hope that we
        // created a convex polyhedron such that the convex hull of its points
        // gives the same polyhedron back:
        Polyhedron mvu_convex_hull(min_vert_union->get_vertices());
        if (brille::approx::scalar(goal, mvu_convex_hull.get_volume())){
          // we found a polyhedron with the right volume which is convex!
          // so we can keep this as *the* ir_polyhedron
          this->ir_polyhedron = mvu_convex_hull;
          // and we need to update the found volume for the check below
          found = goal;
        }
      }
      // if found == goal no mirroring is required.
      // if found == goal/2, mirroring is required.
      this->no_ir_mirroring = brille::approx::scalar(goal, found);
    }
  }
  /*! \brief Determine the validity of the stored irreducible Brillouin zone polyhedron

  An irreducible Brillouin zone should have volume equal to that of the first
  Brillouin zone divided by the number of pointgroup symmetry operations.
  Furthermore, each pointgroup operation acting on an irreducible Brillouin zone
  polyhedron should produce a new polyhedron will null intersection.

  \return Whether both requirements are fulfilled.
  */
  bool check_ir_polyhedron(void);
  bool wedge_explicit(void);
  //! Returns the lattice passed in at construction
  const Reciprocal get_lattice() const { return this->outerlattice;};
  //! Returns the lattice actually used to find the Brillouin zone vertices,
  //! which may be a primitive lattice depending on the flag at creation
  const Reciprocal get_primitive_lattice() const { return this->lattice;};
  //! Returns the number of vertices defining the first Brillouin zone
  ind_t vertices_count() const { return this->get_vertices().size(0);};
  //! Returns the number of reciprocal lattice points defining the first Brillouin zone
  ind_t faces_count() const { return this->get_points().size(0);};
  // irreducible reciprocal space wedge
  void
  set_ir_wedge_normals(const LQVec<double>& x){
    bool already_same = this->outerlattice.issame(x.get_lattice());
    LQVec<double> xp(this->outerlattice);
    PrimitiveTransform PT(this->outerlattice.get_bravais_type());
    bool transform_needed = ( PT.does_anything() && this->lattice.issame(x.get_lattice()) );
    if (!(already_same || transform_needed))
      throw std::runtime_error("ir_wedge_normals must be in the standard or primitive lattice used to define the BrillouinZone object");
    if (transform_needed)  xp = transform_from_primitive(this->outerlattice,x);
    const LQVec<double> & xref = transform_needed ? xp : x;
    this->ir_wedge_normals = xref.get_hkl();
  }
  LQVec<double> get_ir_wedge_normals() const;
  LQVec<double> get_primitive_ir_wedge_normals() const;
  /*! \brief Set the first Brillouin zone polyhedron

  Set the first Brillouin zone polyhedron from its vertices, central facet plane
  points, and either the three intersecting planes which gave each vertex or
  all intersecting planes which give each vertex as well as all vertices which
  form a corner of each facet plane polygon.
  \param v All vertices in the polyhedron
  \param p All (τ/2) plane points which define the facets of the polyhedron
  \param args A variable argument input passed directly to the various
              `Polyhedron` class constructors.

  The (ordered) optional inputs in `args` are:
  1. `fpv` A `std::vector<std::vector<int>>` with *all* facet-plane indices for each vertex
  2. `vpf` A `std::vector<std::vector<int>>` with *all* vertex indices for each facet-plane
  */
  template<typename... A>
  void
  set_polyhedron(const LQVec<double>& v, const LQVec<double>& p, A... args){
    bool both_same = v.get_lattice().issame(p.get_lattice());
    if (!both_same)
      throw std::runtime_error("The vertices, and points of a polyhedron must all be in the same cooridinate system");
    bool is_outer = this->outerlattice.issame(v.get_lattice());
    bool is_inner = this->lattice.issame(v.get_lattice());
    LQVec<double> vp(this->outerlattice), pp(this->outerlattice);
    PrimitiveTransform PT(this->outerlattice.get_bravais_type());
    is_inner &= PT.does_anything();
    if (!(is_outer || is_inner))
      throw std::runtime_error("The polyhedron must be described in the conventional or primitive lattice used to define the BrillouinZone object");
    if (is_inner){
      vp = transform_from_primitive(this->outerlattice, v);
      pp = transform_from_primitive(this->outerlattice, p);
    }
    const LQVec<double> & vref = is_inner ? vp : v;
    const LQVec<double> & pref = is_inner ? pp : p;
    this->polyhedron = Polyhedron(vref.get_xyz(), pref.get_xyz(), args...);
  }
  /*! \brief Set the irreducible Brillouin zone polyhedron

  Set the irreducible first Brillouin zone polyhedron from its vertices, facet
  plane points, facet plane normals, and, optionally, all intersecting planes
  which give each vertex as well as all vertices which form a corner of each
  facet plane polygon.
  \param v All vertices in the polyhedron
  \param p All (τ/2) plane points which define the facets of the polyhedron
  \param n All facet normals of the polyhedron
  \param args A variable argument input passed directly to the various
              `Polyhedron` class constructors.

  The (ordered) optional inputs in `args` are:
  1. `fpv` A `std::vector<std::vector<int>>` with *all* facet-plane indices for each vertex
  2. `vpf` A `std::vector<std::vector<int>>` with *all* vertex indices for each facet-plane
  */
  template<typename... A>
  void
  set_ir_polyhedron(const LQVec<double>& v, const LQVec<double>& p, const LQVec<double>& n, A... args){
    bool all_same = v.get_lattice().issame(p.get_lattice()) && p.get_lattice().issame(n.get_lattice());
    if (!all_same)
      throw std::runtime_error("The vertices, points, and normals of a polyhedron must all be in the same cooridinate system");
    bool is_outer = this->outerlattice.issame(v.get_lattice());
    bool is_inner = this->lattice.issame(v.get_lattice());
    LQVec<double> vp(this->outerlattice), pp(this->outerlattice), np(this->outerlattice);
    PrimitiveTransform PT(this->outerlattice.get_bravais_type());
    is_inner &= PT.does_anything();
    if (!(is_outer || is_inner))
      throw std::runtime_error("The polyhedron must be described in the conventional or primitive lattice used to define the BrillouinZone object");
    if (is_inner){
      vp = transform_from_primitive(this->outerlattice, v);
      pp = transform_from_primitive(this->outerlattice, p);
      np = transform_from_primitive(this->outerlattice, n);
    }
    const LQVec<double> & vref = is_inner ? vp : v;
    const LQVec<double> & pref = is_inner ? pp : p;
    const LQVec<double> & nref = is_inner ? np : n;
    this->ir_polyhedron = Polyhedron(vref.get_xyz(), pref.get_xyz(), nref.get_xyz(), args...);
  }
  /*! \brief Set the irreducible first Brillouin zone polyhedron from its vertices

  Since no facet information is provided via this method, a convex hull of the
  provided points is calculated and used as the irreducible polyhedron.
  Additionally the volume and symmetry of the calculated polyhedron is checked
  against the first Brillouin zone using the pointgroup symmetry operations.

  \param v All vertices in the irreducible polyhedron
  \return A bool indicating if the found convex hull polyhedron is the
          expected volume and has the expected symmetry.
  */
  bool set_ir_vertices(const LQVec<double>& v){
    bool is_outer = this->outerlattice.issame(v.get_lattice());
    bool is_inner = this->lattice.issame(v.get_lattice());
    LQVec<double> vp(this->outerlattice);
    PrimitiveTransform PT(this->outerlattice.get_bravais_type());
    is_inner &= PT.does_anything();
    if (!(is_outer || is_inner))
      throw std::runtime_error("The polyhedron must be described in the conventional or primitive lattice used to define the BrillouinZone object");
    if (is_inner)
      vp = transform_from_primitive(this->outerlattice, v);
    const LQVec<double> & vref = is_inner ? vp : v;
    debug_update("Generate a convex polyhedron from\n", vref.to_string());
    this->ir_polyhedron = Polyhedron(vref.get_xyz());
    debug_update("Generated a ", this->ir_polyhedron.string_repr()," from the specified vertices");
    // check that the polyhedron we've specified has the desired properties
    if (this->check_ir_polyhedron()){
      // set the wedge normals as well
      this->set_ir_wedge_normals(this->get_ir_polyhedron_wedge_normals());
      return true;
    }
    return false;
  }
  //! Returns the first Brillouin zone polyhedron
  Polyhedron get_polyhedron(void) const;
  //! Returns the vertices of the first Brillouin zone polyhedron expressed as conventional unit cell vectors
  LQVec<double> get_vertices(void) const;
  //! Returns the on-plane points (τ/2) of the first Brillouin zone polyhedron expressed as conventional unit cell vectors
  LQVec<double> get_points(void) const;
  //! Returns the normals ( ̂τ ) of the first Brillouin zone polyhedron expressed as conventional unit cell vectors
  LQVec<double> get_normals(void) const;
  //! Returns the half-edge points of the first Brillouin zone polyhedron expressed as conventional unit cell vectors
  LQVec<double> get_half_edges(void) const;
  //! Returns the vertices of the first Brillouin zone polyhedron expressed as primitive unit cell vectors
  LQVec<double> get_primitive_vertices(void) const;
  //! Returns the on-plane points (τ/2) of the first Brillouin zone polyhedron expressed as primitive unit cell vectors
  LQVec<double> get_primitive_points(void) const;
  //! Returns the normals ( ̂τ ) of the first Brillouin zone polyhedron expressed as primitive unit cell vectors
  LQVec<double> get_primitive_normals(void) const;
  //! Returns the `points` and `normals` indices for each vertex of the first Brillouin zone polyhedron
  std::vector<std::vector<int>> get_faces_per_vertex(void) const;
  //! Returns the vertex indices for each facet of the first Brillouin zone polyhedron
  std::vector<std::vector<int>> get_vertices_per_face(void) const;
  //! Returns the irreducible first Brillouin zone polyhedron
  Polyhedron get_ir_polyhedron(const bool true_ir=true) const;
  //! Returns the vertices of the irreducible first Brillouin zone polyhedron expressed as conventional unit cell vectors
  LQVec<double> get_ir_vertices(void) const;
  //! Returns the on-plane points of the irreducible first Brillouin zone polyhedron expressed as conventional unit cell vectors
  LQVec<double> get_ir_points(void) const;
  //! Returns the normals of the irreducible first Brillouin zone polyhedron expressed as conventional unit cell vectors
  LQVec<double> get_ir_normals(void) const;
  //! Returns the vertices of the irreducible first Brillouin zone polyhedron expressed as primitive unit cell vectors
  LQVec<double> get_ir_primitive_vertices(void) const;
  //! Returns the on-plane points of the irreducible first Brillouin zone polyhedron expressed as primitive unit cell vectors
  LQVec<double> get_ir_primitive_points(void) const;
  //! Returns the normals of the irreducible first Brillouin zone polyhedron expressed as primitive unit cell vectors
  LQVec<double> get_ir_primitive_normals(void) const;
  //! Returns the `points` and `normals` indices for each vertex of the irreducible first Brillouin zone polyhedron
  std::vector<std::vector<int>> get_ir_faces_per_vertex(void) const;
  //! Returns the vertex indices for each facet of the irreducible first Brillouin zone polyhedron
  std::vector<std::vector<int>> get_ir_vertices_per_face(void) const;
  //! Print a representation of the object to std::cout
  void print() const;
  /*! \brief Attempt to find an irreducible section of reciprocal space

  Using the pointgroup symmetry opperations of the conventional unit cell,
  this method defines *an* irreducible section of reciprocal space.
  The irreducible section bounds a solid angle N and consequently the full
  reciprocal space is 4π/N larger than the irreducible wedge.
  As the selected irreducible section is related by symmetry to the rest of
  reciprocal space there are (at least) 4π/N - 1 equivalent other choices for
  the irreducible wedge.

  This method finds the stationary axes of the 'proper' rotation matrix of each
  pointgroup operation (if an operation, R, is a rotoinversion, the 'proper'
  rotation is ̄1R), collectively \f$\hat{z}_i\f$, and two right-handed
  perpendicular axes \f$\hat{x}_i\f$ and \f$\hat{y}_i\f$.
  It then attempts to find a combination of subsets of \f$\hat{x}_i\f$ and
  \f$\hat{y}_i\f$ which are the normals of a convex 'wedge' (a flat-sided cone)
  with the expected subtended solid angle.

  \param prefer_basis_vectors Whether the reciprocal lattice basis vectors
                              should be used instead of the pointgroup operator
                              perpendicular axes when determining \f$\hat{x}\f$
  \param parallel_ok Whether a newly found \f$\hat{x}_j\f$ is allowed to be
                     parallel to the \f$\hat{z}_i\f$ used in its determination

  \deprecated This method is less successful than wedge_brute_force
  \see wedge_brute_force
  */
  void wedge_search(const bool prefer_basis_vectors=true, const bool parallel_ok=true);
  /*! \brief Attempt to find an irreducible section of reciprocal space

  This method collects the vertices, facet centres, and mid-edge points of the
  first Brillouin zone polyhedron, which are all points of high symmetry, and
  attempts to find a subset of these which are the vertices of an irreducible
  section of the first Brillouin zone.

  For each of the pointgroup operations in turn other than 1 and ̄1, the
  high-symmetry points are collected into subsets of points which successive
  applications of the operation map onto each other. The subsets are ordered
  with an arbitrary first point and each successive element of the set being the
  next application of the operation, including identification of missing subset
  members. With all subsets found for a pointgroup operation the most-complete
  highest-member-count subgroup is chosen to cull the list of high-symmetry
  points. If the pointgroup operation is 2 or ̄2 then two points in the chosen
  subset (and the Γ point) define a plane -- this plane divides space and the
  dot product with its normal is used to determine which high-symmetry points
  are removed (if their dot product is negative).
  If the pointgroup operation is higher-order then two successive points in the
  chosen subset, each combined with a point along the operations characteristic
  axis and Γ, define two planes and high-symmetry points 'behind' either are
  removed.

  The high-symmetry points remaining after all pointgroup operations have been
  used in this way *might* be the vertices of an irreducible section of the
  first Brillouin zone. The method checks this by forming a Polyhedron from
  their convex hull, verifying that it has the expected volume relative to the
  first Brillouin zone, and then ensuring that every pointgroup operation acting
  on the test polyhedron produces a new polyhedron which does not intersect with
  the test polyhedron.

  \param special_2_folds If true any 2 pointgroup operations are used first
                         to cull the high-symmetry points along with preselected
                         dividing planes which ensure the an irreducible
                         Brillouin zone is found for high-symmetry cubic
                         lattices
  \param special_mirrors If true any ̄2 pointgroup operations are used directly
                         after the special 2-fold axes with their characteristic
                         axis choses as the dividing plane normal
  \param sort_by_length  If true the characteristic axis length is used to sort
                         the pointgroup operations so that, e.g., [100] is used
                         before [111] in a cubic system; otherwise the
                         operations are sorted by decreasing isometry:
                         6, 4, 3, 2, -2, -3, -4, -6
  \param sort_one_sym    If true the equivalent subsets of high-symmetry points
                         for a given pointgroup operation are sorted by how many
                         of the expected number were found to still remain in
                         the list of culled high-symmetry points; otherwise the
                         order of subsets depends on the order of the remaining
                         high-symmetry points.
  \return true if the found convex polyhedron has all of the expected properties
          of an irreducible Brillouin zone polyhedron.
  */
  bool wedge_brute_force(bool special_2_folds = true, bool special_mirrors = true, bool sort_by_length=true, bool sort_one_sym=true);
  void wedge_triclinic(void);
  /*!
  With the first Brillouin zone and *an* irreducible section of reciprocal space
  already identified, this method finds all intersections of combinations of
  three planes (nBz,nIr) = {(0,3), (1,2), (2,1), and (3,0)} where nBz are the
  number of intersecting first Brillouin zone facet planes and nIr are the
  number of intersecting irreducible reciprocal space wedge planes.
  Once all combinations of intersection points are found, those within the
  first Brillouin zone *and* the irreducible reciprocal space wedge define the
  irreducible first Brillouin zone.
  @note the (3,0) intersection points *are* the first Brillouin zone vertices
  and the (0,3) intersection points are all identically ⃗0.
  */
  void irreducible_vertex_search();
  /*! \brief Construct the first Brillouin zone Polyhedron

  \param scale A scale factor for the starting box

  One common construction of the first Brillouin zone is the region of
  reciprocal space closer to one primitive lattice point than any other. In this
  construction all planes dividing space between any two primitive lattice
  points form part of the surface of *a* Brillouin zone, but not necessarily
  the *first* Brillouin zone. This method uses successive division of a
  polyhedron to identify the first Brillouin zone for a primitive lattice.

  The starting polyhedron is a box bounding all integer primitive lattice points
  (`i`,`j`,`k`) where each `i`, `j`, and `k` are ∈ `-scale`,…,-1,0,1,…,`scale`.
  Then, the (`i`,`j`,`k`) are sorted in increasing distance from (`0`,`0`,`0`)
  and used successively to divide the polyhedron by the plane passing through
  (`i`,`j`,`k`)/2 with normal (`i`,`j`,`k`), keeping the subpolyhedron which
  contains (`0`,`0`,`0`). This results in the first Brillouin zone centred on
  the origin of reciprocal space.

  The algorithm used by this method has been inspired by the Voronoi cell
  software library [Voro++]([http://math.lbl.gov/voro++/), especially
  [voro::voronoicell_base](http://math.lbl.gov/voro++/doc/refman/classvoro_1_1voronoicell__base.html).
  */
  void voro_search(const int scale=1);
  //! Return true if the lattice used to find the vertices is not the same as the one passed at construction, and is therefore primitive
  bool isprimitive(void) const {return this->is_primitive;};

  /*! \brief Determine whether points are inside of the first Brillouin zone
    @param p A reference to a LQVec list of Q points to be checked
    @returns A `std::vector<bool>`` with each element indicating if the
             associated Q point is inside of the Brillouin zone.
  */
  template<class T>
  std::vector<bool>
  isinside(const LQVec<T>& p) const {
    bool isouter = this->outerlattice.issame(p.get_lattice());
    bool isinner = this->lattice.issame(p.get_lattice());
    if (!(isouter||isinner))
      throw std::runtime_error("Q points must be in the standard or primitive lattice");
    std::vector<bool> out(p.size(0), true);
    LQVec<double> points, normals;
    if (isouter){
      points = this->get_points();
      normals = this->get_normals();
    } else {
      points = this->get_primitive_points();
      normals = this->get_primitive_normals();
    }
<<<<<<< HEAD
    for (ind_t i=0; i<p.size(0); ++i)
=======
    #pragma omp parallel for default(none) shared(out, normals, p, points) schedule(dynamic)
    for (long long i=0; i<p.size(0); ++i)
>>>>>>> 8a09b91d
      out[i] = dot(normals, p.view(i)-points).all(brille::cmp::le, 0.);
    return out;
  }
  /*! \brief Determine whither points are inside the irreducible reciprocal space wedge

  A point is within the irreducible wedge if its dot product with all wedge
  normals is greater or equal to zero *or* if all dot products are negative or
  equal to zero since the irreducible wedge is a flat-sided cone.
  This method performs the dot product for the vector from the origin to each
  provided point with all wedge normals to determine if each point is inside the
  irreducible wedge.

  @param p A reference to a LQVec list of Q points to be checked
  @param pos Restrict the comparison to `dot(n,p)≥0`; useful when determining
             the normals which define the irreducible wedge.
  @returns An `std::vector<bool>`` with each element indicating if the
           associated Q point is inside our irreducible reciprocal space.
  */
  template<class T>
  std::vector<bool>
  isinside_wedge(const LQVec<T> &p, const bool pos=false) const {
    bool isouter = this->outerlattice.issame(p.get_lattice());
    bool isinner = this->lattice.issame(p.get_lattice());
    if (!(isouter||isinner)){
      std::string msg = "Q points provided to BrillouinZone::isinside_wedge ";
      msg += "must be in the standard or primitive lattice ";
      msg += "used to define the BrillouinZone object";
      throw std::runtime_error(msg);
    }
    std::vector<bool> out(p.size(0), true);
    LQVec<double> normals;
    if (isouter)
      normals = this->get_ir_wedge_normals();
    else
      normals = this->get_primitive_ir_wedge_normals();
    if (normals.size(0)){ // with no normals *all* points are "inside" the wedge
      // If a pointgroup has inversion symmetry then for every point, p, there is
      // an equivalent point, -p. This indicates that a point p is already in
      // the irreducible wedge if it has n̂ᵢ⋅p ≥ 0 for all irredudible-bounding-
      // plane normals, ̂nᵢ, *or* the opposite -- n̂ᵢ⋅ p ≤ 0 for all ̂nᵢ.
      // Since we are interested in enforcing a smallest-possible irreducible
      // Brillouin zone, we want to exclude the all n̂ᵢ⋅ p ≤ 0 half of the
      // reciprocal wedge precisely because they are equivalent.
      // It is only in the case where a pointgroup *does not have* space-inversion
      // symmetry and time-reversal symmetry is to be excluded that we can allow
      // n̂ᵢ⋅ p ≤ 0 to be a valid in-wedge solution.
      // The Array all method has a special switched execution path
      // for checking whether all values are ≤ or ≥ a value simultaneously

      // when constructing the irreducible Brillouin zone we need to only consider
      // the ≥0 case so that we end up with a convex polyhedron. The ir_polyhedron
      // accessor method mirrors the half-polyhedron in this case, so when
      // identifying whether a point is inside of the irreducible Brillouin zone
      // we must allow for the ≤0 case as well.
<<<<<<< HEAD
      brille::cmp c = pos||this->no_ir_mirroring ? brille::cmp::ge : brille::cmp::le_ge;
      for (ind_t i=0; i<p.size(0); ++i)
=======
      brille::cmp c = constructing||this->no_ir_mirroring ? brille::cmp::ge : brille::cmp::le_ge;
      #pragma omp parallel for default(none) shared(out, normals, p, c) schedule(dynamic)
      for (long long i=0; i<p.size(0); ++i)
>>>>>>> 8a09b91d
        out[i] = dot(normals, p.view(i)).all(c, 0.);
    }
    return out;
  }
  /*! \brief Find q and τ such that Q=q+τ and τ is a reciprocal lattice vector
    \param[in] Q A reference to LQVec list of Q points
    \param[out] q The reduced reciprocal lattice vectors
    \param[out] tau The reciprocal lattice zone centres
    \param threads The number of OpenMP threads to use, if less than one the
                   number returned by `omp_get_max_threads()` is used instead.
    \return true
  */
  bool
  moveinto(const LQVec<double>& Q, LQVec<double>& q, LQVec<int>& tau, const int threads=0) const
  {
    profile_update("BrillouinZone::moveinto called with ",threads," threads");
    omp_set_num_threads( (threads > 0) ? threads : omp_get_max_threads() );
    bool already_same = this->lattice.issame(Q.get_lattice());
    LQVec<double> Qprim(this->lattice);
    LQVec<double> qprim(this->lattice);
    LQVec<int> tauprim(this->lattice);
    PrimitiveTransform PT(this->outerlattice.get_bravais_type());
    bool transform_needed = ( PT.does_anything() && this->outerlattice.issame(Q.get_lattice()) );
    if (!(already_same || transform_needed)){
      std::string msg = "Q points provided to BrillouinZone::moveinto must be ";
      msg += "in the standard or primitive lattice used to define ";
      msg += "the BrillouinZone object";
      throw std::runtime_error(msg);
    }
    if (transform_needed)  Qprim = transform_to_primitive(this->outerlattice,Q);
    const LQVec<double> & Qsl = transform_needed ? Qprim : Q;
    LQVec<double> & qsl = transform_needed ? qprim : q;
    LQVec<int> & tausl = transform_needed? tauprim : tau;

    // the face centre points and normals in the primitive lattice:
    auto points = this->get_primitive_points();
    auto normals = this->get_primitive_normals();
    normals = normals/norm(normals); // ensure they're normalised
    auto taus = (2.0*points).round();
    auto taulen = norm(taus);
    size_t max_count = taus.size(0);
    // ensure that qsl and tausl can hold each qi and taui
    qsl.resize(Qsl.size(0));
    tausl.resize(Qsl.size(0));
    long long snQ = brille::utils::u2s<long long, ind_t>(Qsl.size(0));
  #pragma omp parallel for default(none)\
  shared(Qsl, tausl, qsl, points, normals, taus, taulen, snQ, max_count)\
  schedule(dynamic)
    for (long long si=0; si<snQ; si++){
      ind_t i = brille::utils::s2u<ind_t, long long>(si);
      auto taui = Qsl.view(i).round();
      auto qi = Qsl.view(i) - taui;
      auto last_shift = taui;
      size_t count{0};
      while (count++ < max_count && dot(normals, qi-points).any(brille::cmp::gt,0.)){
        auto qi_dot_normals = dot(qi , normals);
        auto Nhkl = (qi_dot_normals/taulen).round().to_std();
        auto qidn = qi_dot_normals.to_std();
        if (std::any_of(Nhkl.begin(), Nhkl.end(), [](int a){return a > 0;})){
          int maxnm{0};
          ind_t maxat{0};
          for (ind_t j=0; j<Nhkl.size(); ++j)
                                                           // protect against oscillating by ±τ
          if (Nhkl[j]>0 && Nhkl[j]>=maxnm && (0==maxnm || (norm(taus.view(j)+last_shift).all(brille::cmp::gt, 0.) && qidn[j]>qidn[maxat]))){
            maxnm = Nhkl[maxat=j];
          }
          qi -= taus.view(maxat) * static_cast<double>(maxnm); // ensure we subtract LQVec<double>
          taui += taus.view(maxat) * maxnm; // but add LQVec<int>
          last_shift = taus.view(maxat) * maxnm;
        }
      }
      qsl.set(i, qi);
      tausl.set(i, taui);
    }
    if (transform_needed){ // then we need to transform back q and tau
      q   = transform_from_primitive(this->outerlattice,qsl);
      tau = transform_from_primitive(this->outerlattice,tausl);
    }
    auto allinside = this->isinside(q);
    if (std::count(allinside.begin(), allinside.end(), false) > 0){
      for (ind_t i=0; i<Q.size(0); ++i) if (!allinside[i]){
        info_update("Q  =",Q.to_string(i)  ," tau  =",tau.to_string(i)  ," q  =",q.to_string(i));
        info_update("Qsl=",Qsl.to_string(i)," tausl=",tausl.to_string(i)," qsl=",qsl.to_string(i),"\n");
      }
      throw std::runtime_error("Not all points inside Brillouin zone");
      // return false;
    }
    return true; // otherwise an error has been thrown
  }
  /*! \brief Find q, τ, and R∈G such that Q = Rᵀq + τ, where τ is a reciprocal
             lattice vector and R is a pointgroup symmetry operation of the
             conventional unit cell pointgroup, G.
    @param [in] Q a refernce to a LQVec list of Q points
    @param [out] q The irreducible reduced reciprocal lattice vectors
    @param [out] tau The conventional reciprocal lattice zone centres
    @param [out] Ridx The pointgroup operation index for R
    @param [out] invRidx The pointgroup operation index for R⁻¹
    @param [in] threads An optional number of OpenMP threads to use
    @return the success status
    @note `Ridx` and `invRidx` index the `PointSymmetry` object accessible via `BrillouinZone::get_pointgroup_symmetry()`;
  */
  bool
  ir_moveinto(
    const LQVec<double>& Q, LQVec<double>& q, LQVec<int>& tau,
    std::vector<size_t>& Ridx, std::vector<size_t>& invRidx, const int threads=0)
  const {
    profile_update("BrillouinZone::ir_moveinto called with ",threads," threads");
    omp_set_num_threads( (threads > 0) ? threads : omp_get_max_threads() );
    /* The Pointgroup symmetry information comes from, effectively, spglib which
    has all rotation matrices defined in the conventional unit cell -- which is
    our `outerlattice`. Consequently we must work in the outerlattice here.  */
    if (!this->outerlattice.issame(Q.get_lattice()))
      throw std::runtime_error("Q points provided to ir_moveinto must be in the standard lattice used to define the BrillouinZone object");
    // get the PointSymmetry object, containing all operations
    PointSymmetry psym = this->get_pointgroup_symmetry();
    // ensure q, tau, and Rm can hold one for each Q.
    ind_t nQ = Q.size(0);
    auto Qshape = Q.shape();
    q.resize(Qshape);
    tau.resize(Qshape);
    Ridx.resize(nQ);
    invRidx.resize(nQ);
    // find q₁ₛₜ in the first Brillouin zone and τ ∈ [reciprocal lattice vectors]
    // such that Q = q₁ₛₜ + τ
    this->moveinto(Q, q, tau, threads);
    // by chance some first Bz points are likely already in the IR-Bz:
    std::vector<bool> in_ir = this->isinside_wedge(q);
    //LQVec<double> qj(Q.get_lattice(), 1u);
    auto lat = Q.get_lattice();
    // OpenMP 2 (VS) doesn't like unsigned loop counters
    size_t n_outside{0};
    long long snQ = brille::utils::u2s<long long, ind_t>(nQ);
    #pragma omp parallel for default(none) shared(psym, Ridx, invRidx, q, in_ir, lat, snQ) reduction(+:n_outside) schedule(dynamic)
    for (long long si=0; si<snQ; ++si){
      ind_t i = brille::utils::s2u<ind_t, long long>(si);
      // any q already in the irreducible zone need no rotation → identity, but we need to find the index of E
      bool outside=!in_ir[i];
      if (outside){
        // for others find the jᵗʰ operation which moves qᵢ into the irreducible zone
        LQVec<double> qj(lat, 1u); // a place to hold the multiplication result
        for (ind_t j=0; j<psym.size(); ++j) if (outside) {
          // The point symmetry matrices relate *real space* vectors! We must use
          // their transposes' to rotate reciprocal space vectors.
          brille::utils::multiply_matrix_vector(qj.ptr(0), transpose(psym.get(j)).data(), q.ptr(i));
          if ( this->isinside_wedge(qj)[0] ){ /* store the result */
            // and (Rⱼᵀ)⁻¹ ∈ G, such that Qᵢ = (Rⱼᵀ)⁻¹⋅qᵢᵣ + τᵢ.
            q.set(i, qj); // keep Rⱼᵀ⋅qᵢ as qᵢᵣ
            invRidx[i] = j; // Rⱼ *is* the inverse of what we want for ouput
            Ridx[i] = psym.get_inverse_index(j); // find the index of Rⱼ⁻¹
            outside = false;
          }
        }
      } else {
        invRidx[i] = Ridx[i] = psym.find_index({1,0,0, 0,1,0, 0,0,1});
      }
      if (outside) {
        ++n_outside;
        in_ir[i] = false;
      }
    }
    if (n_outside > 0) for (ind_t i=0; i<nQ; ++i) if (!in_ir[i]){
      std::string msg = "Q = " + Q.to_string(i);
      msg += " is outside of the irreducible BrillouinZone ";
      msg += " : tau = " + tau.to_string(i) + " , q = " + q.to_string(i);
      throw std::runtime_error(msg);
      return false;
    }
    return true; // otherwise we hit the runtime error above
  }
  /*! \brief Find q and R∈G such that Q = Rᵀq such that q ∈ the irreducible wedge

  \param [in] Q a refernce to a LQVec list of Q points
  \param [out] q The irreducible reduced reciprocal lattice vectors
  \param [out] R The pointgroup operation matrix for R
  \param [in] threads An optional number of OpenMP threads to use
  \return the success status
  */
  bool
  ir_moveinto_wedge(const LQVec<double>& Q, LQVec<double>& q, std::vector<std::array<int,9>>& R, const int threads=0) const {
    omp_set_num_threads( (threads > 0) ? threads : omp_get_max_threads() );
    /* The Pointgroup symmetry information comes from, effectively, spglib which
    has all rotation matrices defined in the conventional unit cell -- which is
    our `outerlattice`. Consequently we must work in the outerlattice here.  */
    if (!this->outerlattice.issame(Q.get_lattice()))
      throw std::runtime_error("Q points provided to ir_moveinto must be in the standard lattice used to define the BrillouinZone object");
    // get the PointSymmetry object, containing all operations
    PointSymmetry psym = this->outerlattice.get_pointgroup_symmetry(this->time_reversal);
    // ensure q and R can hold one for each Q.
    ind_t nQ = Q.size(0);
    auto Qshape = Q.shape();
    q.resize(Qshape);
    R.resize(nQ);
    // by chance some first Bz points are likely already in the IR-wedge:
    std::vector<bool> in_ir = this->isinside_wedge(Q);
    //LQVec<double> qj(Q.get_lattice(), 1u);
    auto lat = Q.get_lattice();
    // OpenMP 2 (VS) doesn't like unsigned loop counters
    size_t n_outside{0};
    long long snQ = brille::utils::u2s<long long, ind_t>(nQ);
    #pragma omp parallel for default(none) shared(psym, R, q, Q, in_ir, lat, snQ) reduction(+:n_outside) schedule(dynamic)
    for (long long si=0; si<snQ; ++si){
      ind_t i = brille::utils::s2u<ind_t, long long>(si);
      // any q already in the irreducible zone need no rotation → identity
      bool outside=!in_ir[i];
      if (outside){
        // for others find the jᵗʰ operation which moves qᵢ into the irreducible zone
        LQVec<double> qj(lat, 1u); // a place to hold the multiplication result
        for (ind_t j=0; j<psym.size(); ++j) if (outside) {
          // The point symmetry matrices relate *real space* vectors! We must use
          // their transposes' to rotate reciprocal space vectors.
          brille::utils::multiply_matrix_vector(qj.ptr(0), transpose(psym.get(j)).data(), Q.ptr(i));
          if ( this->isinside_wedge(qj)[0] ){ /* store the result */
            q.set(i, qj); // keep Rⱼᵀ⋅Qᵢ as qᵢᵣ
            R[i] = transpose(psym.get_inverse(j)); // and (Rⱼᵀ)⁻¹ ∈ G, such that Q = (Rⱼᵀ)⁻¹⋅qᵢᵣ
            outside = false;
          }
        }
      } else {
        q.set(i, Q.view(i));
        R[i] = {1,0,0, 0,1,0, 0,0,1};
      }
      if (outside) {
        ++n_outside;
        in_ir[i] = false;
      }
    }
    if (n_outside > 0) for (ind_t i=0; i<nQ; ++i) if (!in_ir[i]){
      std::string msg = "Q = " + Q.to_string(i);
      msg += " is outside of the irreducible reciprocal space wedge ";
      msg += " , irQ = " + q.to_string(i);
      throw std::runtime_error(msg);
      return false;
    }
    return true; // otherwise we hit the runtime error above
  }

  //! \brief Get the PointSymmetry object used by this BrillouinZone object internally
  PointSymmetry get_pointgroup_symmetry() const{
    return this->outerlattice.get_pointgroup_symmetry(this->time_reversal);
  }
  //! \brief Accessor for whether the BrillouinZone was constructed with additional time reversal symmetry
  int add_time_reversal() const {
    return this->time_reversal ? 1 : 0;
  }
private:
  template<class T, class R>
  bool
  wedge_normal_check(const LQVec<T>& n, LQVec<R>& normals, ind_t& num){
    std::string msg = "Considering " + n.to_string(0) + "... ";
    if (norm(n).all(brille::cmp::eq, 0.0)){
      debug_update(msg, "rejected; zero-length");
      return false;
    }
    if (num==0){
      debug_update(msg, "accepted; first normal");
      normals.set(num, n.view(0));
      num=num+1;
      return true;
    }
    // num > 0 for all following views
    if (norm(cross(normals.view(0,num), n)).any(brille::cmp::eq, 0.)){
      debug_update(msg, "rejected; already present");
      return false;
    }
    normals.set(num,  n.view(0));
    if (this->ir_wedge_is_ok(normals.view(0,num+1))){
      debug_update(msg, "accepted");
      num=num+1;
      return true;
    }
    normals.set(num, -n.extract(0));
    if (this->ir_wedge_is_ok(normals.view(0,num+1))){
      debug_update(msg, "accepted (*-1)");
      num=num+1;
      return true;
    }
    debug_update(msg, "rejected; addition causes null wedge");
    return false;
  }
  template<class T, class R, class U>
  bool
  wedge_normal_check(const LQVec<T>& n0, const LQVec<R>& n1, LQVec<U>& normals, ind_t& num){
    std::string msg = "Considering " + n0.to_string(0)+ " and " + n1.to_string(0) + "... ";
    bool p0=false, p1=false;
    if (num>0){
      p0 = norm(cross(normals.view(0,num), n0)).any(brille::cmp::eq,0.);
      p1 = norm(cross(normals.view(0,num), n1)).any(brille::cmp::eq,0.);
    }
    if (p0 && p1){
      debug_update(msg, "rejected; already present");
      return false;
    }
    if (num>0 && dot(normals.view(0,num)/norm(n0),n0/norm(n0)).any(brille::cmp::eq,1.)){
      normals.set(num,  n1.view(0));
      if (this->ir_wedge_is_ok(normals.view(0,num+1))){
        debug_update(msg, "n1 accepted (n0 present)");
        num=num+1;
        return true;
      }
      debug_update(msg, "n1 rejected (n0 present); addition causes null wedge");
      return false;
    }
    if (num>0 && dot(normals.view(0,num)/norm(n1),n1/norm(n1)).any(brille::cmp::eq,1.)){
      normals.set(num,  n0.view(0));
      if (this->ir_wedge_is_ok(normals.view(0,num+1))){
        debug_update(msg, "n0 accepted (n1 present)");
        num=num+1;
        return true;
      }
      debug_update(msg, "n0 rejected (n1 present); addition causes null wedge");
      return false;
    }
    if (num>0 && (p0 || p1)){
      debug_update_if(p0, msg, "-n0 present; addition causes null wedge)");
      debug_update_if(p1, msg, "-n1 present; addition causes null wedge)");
      return false;
    }
    normals.set(num,   n0.view(0));
    normals.set(num+1, n1.view(0));
    if (this->ir_wedge_is_ok(normals.view(0,num+2))){
      debug_update(msg, "n0 & n1 accepted");
      num=num+2;
      return true;
    }
    debug_update(msg, "n0 & n1 rejected; adding both would cause null wedge");
    return false;
  }
  void
  shrink_and_prune_outside(const size_t cnt, LQVec<double>& vrt, bArray<int>& ijk) const {
    verbose_update("shrinking to ",cnt);
    if(vrt.size(0) && ijk.size(0)){
      vrt.resize(cnt);
      ijk.resize(cnt);
      if (cnt){ // isinside has a problem with vrt.size()==0
        auto isin = this->isinside(vrt);
        verbose_update("and retaining ", std::count(isin.begin(), isin.end(), true), " inside vertices");
        vrt = vrt.extract(isin);
        ijk = ijk.extract(isin);
      }
    }
  }
  template<class T>
  bool
  ir_wedge_is_ok(const LQVec<T>& normals){
    this->set_ir_wedge_normals(normals); // assigns this->ir_wedge_normals
    this->irreducible_vertex_search(); // assigns this->ir_polyhedron
    return !brille::approx::scalar(this->ir_polyhedron.get_volume(), 0.0);
  }
  LQVec<double> get_ir_polyhedron_wedge_normals(void) const;
};

/*! \brief Find the intersection point of three planes, if it exists.

From the normal vector and on-plane point describing three planes, determine
if an intersection point exists (and is not too far from the origin), if so
calculate the intersection pointd and store it in `intersect` at `idx`.
@param ni A LQVec reference to the normal for plane `i`
@param pi A LQVec reference to the on-plane point for plane `i`
@param nj A LQVec reference to the normal for plane `j`
@param pj A LQVec reference to the on-plane point for plane `j`
@param nk A LQVec reference to the normal for plane `k`
@param pk A LQVec reference to the on-plane point for plane `k`
@param[out] intersect A LQVec reference to a list of intersection points
@returns true if the three planes are non-degenerate and intersect
@param idx The location in `intersect` where the found intersection point should
           be stored, if it exists and is not too far from the origin.
*/
bool
intersect_at(const LQVec<double>& ni, const LQVec<double>& pi,
             const LQVec<double>& nj, const LQVec<double>& pj,
             const LQVec<double>& nk, const LQVec<double>& pk,
             LQVec<double>& intersect, const int idx);
/*! \brief Find the intersection point of three planes, if it exists.

A specialization where one plane passes through the origin

@param ni A LQVec reference to the normal for plane `i`
@param pi A LQVec reference to the on-plane point for plane `i`
@param nj A LQVec reference to the normal for plane `j`
@param pj A LQVec reference to the on-plane point for plane `j`
@param nk A LQVec reference to the normal for plane `k`, which passes through the origin
@param[out] intersect A LQVec reference to a list of intersection points
@returns true if the three planes are non-degenerate and intersect
@param idx The location in `intersect` where the found intersection point should
           be stored, if it exists and is not too far from the origin.
*/
bool
intersect_at(const LQVec<double>& ni, const LQVec<double>& pi,
             const LQVec<double>& nj, const LQVec<double>& pj,
             const LQVec<double>& nk,
             LQVec<double>& intersect, const int idx);
/*! \brief Find the intersection point of three planes, if it exists.

A specialization where two planes pass through the origin

@param ni A LQVec reference to the normal for plane `i`
@param pi A LQVec reference to the on-plane point for plane `i`
@param nj A LQVec reference to the normal for plane `j`, which passes through the origin
@param nk A LQVec reference to the normal for plane `k`, which passes through the origin
@param[out] intersect A LQVec reference to a list of intersection points
@returns true if the three planes are non-degenerate and intersect
@param idx The location in `intersect` where the found intersection point should
           be stored, if it exists and is not too far from the origin.
*/
bool
intersect_at(const LQVec<double>& ni, const LQVec<double>& pi,
             const LQVec<double>& nj,
             const LQVec<double>& nk,
             LQVec<double>& intersect, const int idx);
/*! \brief Find the intersection point of three planes, if it exists.

A (trivial) specialization where three planes pass through the origin

@param ni A LQVec reference to the normal for plane `i`, which passes through the origin
@param nj A LQVec reference to the normal for plane `j`, which passes through the origin
@param nk A LQVec reference to the normal for plane `k`, which passes through the origin
@param[out] intersect A LQVec reference to a list of intersection points
@param idx The location in `intersect` where the found intersection point should
           be stored, if it exists and is not too far from the origin.
@returns true if the three planes are non-degenerate
@note The intersection of three planes passing through the origin is only
      trivial if they are non-degenerate. The lack of degeneracy is confirmed
      before setting the output intersection point to the origin.
*/
bool
intersect_at(const LQVec<double>& ni,
             const LQVec<double>& nj,
             const LQVec<double>& nk,
             LQVec<double>& intersect, const int idx);
/*! \brief Construct and return the determinant of a 3D normals matrix

Used by the intersect_at overloaded functions to find the determinant of the
normals matrix which determines *if* three planes intersect.

@param a A LQVec<double> reference to the first plane normal
@param b A LQVec<double> reference to the second plane normal
@param c A LQVec<double> reference to the third plane normal
*/
double
normals_matrix_determinant(const LQVec<double>& a, const LQVec<double>&b, const LQVec<double>& c);

} // end namespace brille
#endif<|MERGE_RESOLUTION|>--- conflicted
+++ resolved
@@ -494,12 +494,8 @@
       points = this->get_primitive_points();
       normals = this->get_primitive_normals();
     }
-<<<<<<< HEAD
-    for (ind_t i=0; i<p.size(0); ++i)
-=======
     #pragma omp parallel for default(none) shared(out, normals, p, points) schedule(dynamic)
-    for (long long i=0; i<p.size(0); ++i)
->>>>>>> 8a09b91d
+    for (long long i=0; i<p.size(0); ++i) // separately changed to ind_t 
       out[i] = dot(normals, p.view(i)-points).all(brille::cmp::le, 0.);
     return out;
   }
@@ -554,14 +550,9 @@
       // accessor method mirrors the half-polyhedron in this case, so when
       // identifying whether a point is inside of the irreducible Brillouin zone
       // we must allow for the ≤0 case as well.
-<<<<<<< HEAD
       brille::cmp c = pos||this->no_ir_mirroring ? brille::cmp::ge : brille::cmp::le_ge;
-      for (ind_t i=0; i<p.size(0); ++i)
-=======
-      brille::cmp c = constructing||this->no_ir_mirroring ? brille::cmp::ge : brille::cmp::le_ge;
       #pragma omp parallel for default(none) shared(out, normals, p, c) schedule(dynamic)
-      for (long long i=0; i<p.size(0); ++i)
->>>>>>> 8a09b91d
+      for (long long i=0; i<p.size(0); ++i) // separately changed to ind_t
         out[i] = dot(normals, p.view(i)).all(c, 0.);
     }
     return out;
