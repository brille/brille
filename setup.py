import os
import re
import sys
import pkgutil
from sysconfig import get_platform
from subprocess import CalledProcessError, check_output, check_call

from setuptools import setup, Extension, find_packages
from setuptools.command.build_ext import build_ext

if pkgutil.find_loader('packaging') is None:
    from distutils.version import LooseVersion as Version
else:
    from packaging.version import Version

# We can use cmake provided from pip which (normally) gets installed at /bin
# Except that in the manylinux builds it's placed at /opt/python/[version]/bin/
# (as a symlink at least) which is *not* on the path.
# If cmake is a known module, import it and use it tell us its binary directory
if pkgutil.find_loader('cmake') is not None:
    import cmake

    CMAKE_BIN = cmake.CMAKE_BIN_DIR + os.path.sep + 'cmake'
else:
    CMAKE_BIN = 'cmake'


def get_cmake():
    return CMAKE_BIN

<<<<<<< HEAD

# We want users to be able to specify the use of HDF5 for object IO.
# But this should not be turned on by default (yet).
# Enable HDF5 IO by passing `--use-hdf` when calling python setup.py.
USE_HDF5 = False
=======
# We want users to be able to specify to *not* use HDF5 for object IO.
# Disable HDF5 IO by passing `--no-hdf` when calling python setup.py.
USE_HDF5=True
>>>>>>> d41bc130


def is_vsc():
    platform = get_platform()
    return platform.startswith("win")


def is_mingw():
    platform = get_platform()
    return platform.startswith("mingw")


class CMakeExtension(Extension):
    def __init__(self, name, sourcedir=''):
        Extension.__init__(self, name, sources=[])
        self.sourcedir = os.path.abspath(sourcedir)


class CMakeBuild(build_ext):
    def run(self):
        try:
            out = check_output([get_cmake(), '--version'])
        except OSError:
            raise RuntimeError("CMake must be installed to build" +
                               " the following extensions: " +
                               ", ".join(e.name for e in self.extensions))

        rex = r'version\s*([\d.]+)'
        cmake_version = Version(re.search(rex, out.decode()).group(1))
        if cmake_version < Version('3.18.2'):
            raise RuntimeError("CMake >= 3.18.2 is required")

        for ext in self.extensions:
            self.build_extension(ext)

    def build_extension(self, ext):
        extdir = os.path.dirname(self.get_ext_fullpath(ext.name))
        extdir = os.path.abspath(extdir)
        cmake_args = []
        if is_vsc():
            if sys.maxsize > 2 ** 32:
                cmake_args += ['-A', 'x64']
            else:
                cmake_args += ['-A', 'Win32']

        if is_mingw():
            cmake_args += ['-G', 'Unix Makefiles']  # Must be two entries to work

        cmake_args += ['-DCMAKE_LIBRARY_OUTPUT_DIRECTORY=' + extdir,
                       '-DPYTHON_EXECUTABLE=' + sys.executable]

        cfg = 'Debug' if self.debug else 'Release'
        # cfg = 'Debug' if self.debug else 'RelWithDebInfo'
        build_args = ['--config', cfg, '--target', '_brille']

        # make sure all library files end up in one place
        cmake_args += ["-DCMAKE_BUILD_WITH_INSTALL_RPATH=TRUE"]
        cmake_args += ["-DCMAKE_INSTALL_RPATH={}".format("$ORIGIN")]

<<<<<<< HEAD
        if USE_HDF5:
            cmake_args += ["-DBRILLE_HDF5=TRUE"]
=======
        if not USE_HDF5:
            cmake_args += ["-DBRILLE_HDF5=FALSE"]
>>>>>>> d41bc130

        if is_vsc():
            cmake_lib_out_dir = '-DCMAKE_LIBRARY_OUTPUT_DIRECTORY_{}={}'
            cmake_args += [cmake_lib_out_dir.format(cfg.upper(), extdir)]
            cmake_args += ['-DCMAKE_BUILD_TYPE=' + cfg]
            build_args += ['--', '/m:4']
        else:
            cmake_args += ['-DCMAKE_BUILD_TYPE=' + cfg]
            build_args += ['--', '-j']

        env = os.environ.copy()
        cxxflags = '{} -DVERSION_INFO=\\"{}\\"'.format(
            env.get('CXXFLAGS', ''), self.distribution.get_version())
        env['CXXFLAGS'] = cxxflags
        if not os.path.exists(self.build_temp):
            os.makedirs(self.build_temp)
        check_call(
            [get_cmake(), ext.sourcedir] + cmake_args,
            cwd=self.build_temp, env=env)
        check_call(
            [get_cmake(), '--build', '.', '--target', "_brille"] + build_args,
            cwd=self.build_temp)


with open("README.md", "r") as fh:
    LONG_DESCRIPTION = fh.read()

<<<<<<< HEAD
=======
with open("VERSION", "r") as fh:
    VERSION_NUMBER = fh.readline().strip()

>>>>>>> d41bc130
KEYWORDARGS = dict(
    name='brille',
    author='Greg Tucker',
    author_email='gregory.tucker@ess.eu',
    description='Irreducible Brillouin zone symmetry and interpolation.',
    long_description=LONG_DESCRIPTION,
    long_description_content_type="text/markdown",
    ext_modules=[CMakeExtension('brille._brille')],
    packages=find_packages(),
    extras_require={'interactive': ['matplotlib>=2.2.0', ], },
    cmdclass=dict(build_ext=CMakeBuild),
    url="https://github.com/brille/brille",
    zip_safe=False,
    classifiers=[
        "Development Status :: 2 - Pre-Alpha",
        "Intended Audience :: Science/Research",
        "License :: OSI Approved :: GNU Affero General Public License v3 or later (AGPLv3+)",
        "Operating System :: Microsoft :: Windows :: Windows 10",
        "Operating System :: POSIX :: Linux",
        "Programming Language :: C++",
        "Programming Language :: Python :: 3",
        "Topic :: Scientific/Engineering :: Physics",
    ]
)

try:
    if "--use-hdf5" in sys.argv:
        USE_HDF5 = True
        sys.argv.remove("--use-hdf5")
    if "--no-hdf5" in sys.argv:
        USE_HDF5 = False
        sys.argv.remove("--no-hdf5")
    setup(**KEYWORDARGS)
except CalledProcessError:
    print("Failed to build the extension!")<|MERGE_RESOLUTION|>--- conflicted
+++ resolved
@@ -28,17 +28,9 @@
 def get_cmake():
     return CMAKE_BIN
 
-<<<<<<< HEAD
-
-# We want users to be able to specify the use of HDF5 for object IO.
-# But this should not be turned on by default (yet).
-# Enable HDF5 IO by passing `--use-hdf` when calling python setup.py.
-USE_HDF5 = False
-=======
 # We want users to be able to specify to *not* use HDF5 for object IO.
 # Disable HDF5 IO by passing `--no-hdf` when calling python setup.py.
 USE_HDF5=True
->>>>>>> d41bc130
 
 
 def is_vsc():
@@ -98,13 +90,8 @@
         cmake_args += ["-DCMAKE_BUILD_WITH_INSTALL_RPATH=TRUE"]
         cmake_args += ["-DCMAKE_INSTALL_RPATH={}".format("$ORIGIN")]
 
-<<<<<<< HEAD
-        if USE_HDF5:
-            cmake_args += ["-DBRILLE_HDF5=TRUE"]
-=======
         if not USE_HDF5:
             cmake_args += ["-DBRILLE_HDF5=FALSE"]
->>>>>>> d41bc130
 
         if is_vsc():
             cmake_lib_out_dir = '-DCMAKE_LIBRARY_OUTPUT_DIRECTORY_{}={}'
@@ -132,12 +119,6 @@
 with open("README.md", "r") as fh:
     LONG_DESCRIPTION = fh.read()
 
-<<<<<<< HEAD
-=======
-with open("VERSION", "r") as fh:
-    VERSION_NUMBER = fh.readline().strip()
-
->>>>>>> d41bc130
 KEYWORDARGS = dict(
     name='brille',
     author='Greg Tucker',
