--- conflicted
+++ resolved
@@ -34,12 +34,9 @@
   )pbdoc")
     .value("none", LengthUnit::none)
     .value("angstrom", LengthUnit::angstrom, R"pbdoc(10⁻¹⁰ meter)pbdoc")
-<<<<<<< HEAD
     .value("inverse_angstrom", LengthUnit::inverse_angstrom, R"pbdoc(1 / angstrom)pbdoc")
     .value("real_lattice", LengthUnit::real_lattice, R"pbdoc(fractional coordinates of real lattice)pbdoc")
     .value("reciprocal_lattice", LengthUnit::reciprocal_lattice, R"pbdoc(fractional coordinates of reciprocal lattice)pbdoc");
-=======
-    .value("inverse_angstrom", LengthUnit::inverse_angstrom, R"pbdoc(1 / angstrom)pbdoc");
 
   py::enum_<NodeType>(m, "NodeType", R"pbdoc(
   The units of a number representing a length
@@ -49,5 +46,4 @@
       .value("null", NodeType::null, R"pbdoc(A null node)pbdoc")
       .value("cube", NodeType::cube, R"pbdoc(A cube shaped node)pbdoc")
       .value("polygon", NodeType::poly, R"pbdoc(A convex polygon shaped node)pbdoc");
->>>>>>> ffd8efc6
 }